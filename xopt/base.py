import json
import logging
from copy import deepcopy
from typing import Dict, List, Union

import numpy as np
import pandas as pd
import yaml
from pandas import DataFrame
from pydantic import Field, validator

from xopt import _version
from xopt.evaluator import Evaluator, validate_outputs
from xopt.generator import Generator
from xopt.generators import get_generator
from xopt.pydantic import XoptBaseModel
from xopt.utils import explode_all_columns
from xopt.vocs import VOCS

__version__ = _version.get_versions()["version"]

logger = logging.getLogger(__name__)

<<<<<<< HEAD
from typing import Optional

import numpy as np
import pandas as pd
import yaml
=======
>>>>>>> c8a10079

class Xopt(XoptBaseModel):
    """
    Object to handle a single optimization problem.
    """

    vocs: VOCS = Field(description="VOCS object for Xopt")
    generator: Generator = Field(description="generator object for Xopt")
    evaluator: Evaluator = Field(description="evaluator object for Xopt")

    strict: bool = Field(
        True,
        description="flag to indicate if exceptions raised during evaluation "
        "should stop Xopt",
    )
    dump_file: Optional[str] = Field(
        None, description="file to dump the results of the evaluations"
    )
<<<<<<< HEAD
    max_evaluations: Optional[int] = Field(
        None, description="maximum number of evaluations to perform"
    )
=======
    data: DataFrame = Field(None, description="internal DataFrame object")
>>>>>>> c8a10079
    serialize_torch: bool = Field(
        False,
        description="flag to indicate that torch models should be serialized "
        "when dumping",
    )
    max_evaluations: int = Field(None)

    @validator("vocs", pre=True)
    def validate_vocs(cls, value):
        if isinstance(value, dict):
            value = VOCS(**value)
        return value

    @validator("evaluator", pre=True)
    def validate_evaluator(cls, value):
        if isinstance(value, dict):
            value = Evaluator(**value)

        return value

    @validator("generator", pre=True)
    def validate_generator(cls, value, values):
        if isinstance(value, dict):
            name = value.pop("name")
            generator_class = get_generator(name)
            value = generator_class.parse_obj({**value, "vocs": values["vocs"]})
        elif isinstance(value, str):
            generator_class = get_generator(value)
            value = generator_class.parse_obj({"vocs": values["vocs"]})

        return value

    @validator("data", pre=True)
    def validate_data(cls, v):
        if isinstance(v, dict):
            try:
                v = pd.DataFrame(v)
            except IndexError:
                v = pd.DataFrame(v, index=[0])
        return v

    @property
    def n_data(self):
        if self.data is None:
            return 0
        else:
            return len(self.data)

    def step(self):
        """
        run one optimization cycle

        - determine the number of candidates to request from the generator
        - pass candidate request to generator
        - submit candidates to evaluator
        - wait until all (asynch == False) or at least one (asynch == True) evaluation
            is finished
        - update data storage and generator data storage (if applicable)

        """
<<<<<<< HEAD
        logger.info("Initializing Xopt object")

        # if config is provided, load it and re-init. Otherwise, init normally.
        if config is not None:
            self.__init__(**parse_config(config))
            # TODO: Allow overrides
            return

        # initialize Xopt object
        self._generator = generator
        self._evaluator = evaluator
        self._vocs = vocs

        logger.debug(f"Xopt initialized with generator: {self._generator}")
        logger.debug(f"Xopt initialized with evaluator: {self._evaluator}")

        self.options = options or XoptOptions()
        logger.debug(f"Xopt initialized with options: {self.options.model_dump()}")
=======
        logger.info("Running Xopt step")
>>>>>>> c8a10079

        # get number of candidates to generate
        n_generate = self.evaluator.max_workers

        # generate samples and submit to evaluator
        logger.debug(f"Generating {n_generate} candidates")
        new_samples = self.generator.generate(n_generate)

        # Evaluate data
        self.evaluate_data(new_samples)

    def run(self):
        """run until either max_evaluations is reached or the generator is
        done"""
        while not self.generator.is_done:
            # Stopping criteria
            if self.max_evaluations is not None:
                if self.n_data >= self.max_evaluations:
                    logger.info(
                        "Xopt is done. "
                        f"Max evaluations {self.max_evaluations} reached."
                    )
                    break

            self.step()

    def evaluate_data(
        self,
        input_data: Union[
            pd.DataFrame,
            List[Dict[str, float]],
            Dict[str, List[float]],
            Dict[str, float],
        ],
    ) -> pd.DataFrame:
        """
        Evaluate data using the evaluator and wait for results.
        Adds results to the internal dataframe.
        """
        # translate input data into pandas dataframes
        if not isinstance(input_data, DataFrame):
            try:
                input_data = DataFrame(input_data)
            except ValueError:
                input_data = DataFrame(input_data, index=[0])

        logger.debug(f"Evaluating {len(input_data)} inputs")
        self.vocs.validate_input_data(input_data)
        output_data = self.evaluator.evaluate_data(input_data)

        if self.strict:
            validate_outputs(output_data)
        new_data = pd.concat([input_data, output_data], axis=1)

        # explode any list like results if all of the output names exist
        new_data = explode_all_columns(new_data)

        self.add_data(new_data)

        # dump data to file if specified
        self.dump_state()

        return new_data

    def add_data(self, new_data: pd.DataFrame):
        """
        Concatenate new data to internal dataframe,
        and also adds this data to the generator.
        """
        logger.debug(f"Adding {len(new_data)} new data to internal dataframes")

        # Set internal dataframe.
        if self.data is not None:
            new_data = pd.DataFrame(new_data, copy=True)  # copy for reindexing
            new_data.index = np.arange(
                len(self.data) + 1, len(self.data) + len(new_data) + 1
            )

            self.data = pd.concat([self.data, new_data], axis=0)
        else:
            self.data = new_data
        self.generator.add_data(new_data)

    def reset_data(self):
        self.data = pd.DataFrame()
        self.generator.data = pd.DataFrame()

    def random_evaluate(self, n_samples=1, seed=None, **kwargs):
        """
        Convenience method to generate random inputs using vocs
        and evaluate them (adding data to Xopt object and generator).
        """
        random_inputs = self.vocs.random_inputs(n_samples, seed=seed, **kwargs)
        result = self.evaluate_data(random_inputs)
        return result

    def dump_state(self):
        """dump data to file"""
        if self.dump_file is not None:
            output = json.loads(self.json(serialize_torch=self.serialize_torch))
            with open(self.dump_file, "w") as f:
                yaml.dump(output, f)
            logger.debug(f"Dumped state to YAML file: {self.dump_file}")

    def dict(self, **kwargs) -> Dict:
        """handle custom dict generation"""
        result = super().dict(**kwargs)
        result["generator"] = {"name": self.generator.name} | result["generator"]
        return result

    def json(self, **kwargs) -> str:
        """handle custom serialization of generators and dataframes"""
        result = super().json(**kwargs)
        dict_result = json.loads(result)
        dict_result["generator"] = {"name": self.generator.name} | dict_result[
            "generator"
        ]
        dict_result["data"] = json.loads(self.data.to_json())

        # TODO: implement version checking
        # dict_result["xopt_version"] = __version__

        return json.dumps(dict_result)

    def __repr__(self):
        """
        Returns infor about the Xopt object, including the YAML representation without data.
        """

        # get dict minus data
        config = deepcopy(self.dict())
        config.pop("data")
        return f"""
            Xopt
________________________________
Version: {__version__}
Data size: {self.n_data}
Config as YAML:
{yaml.dump(config)}
"""

    def __str__(self):
<<<<<<< HEAD
        return self.__repr__()

    # Convenience methods

    def random_evaluate(self, n_samples=1, seed=None, **kwargs):
        """
        Convenience method to generate random inputs using vocs
        and evaluate them (adding data to Xopt object and generator.
        """
        index = [1] if n_samples == 1 else None
        random_inputs = pd.DataFrame(
            self.vocs.random_inputs(n_samples, seed=seed, **kwargs), index=index
        )
        result = self.evaluate_data(random_inputs[self.vocs.variable_names])
        return result


def parse_config(config) -> dict:
    """
    Parse a config, which can be:
        YAML file
        JSON file
        dict-like object

    Returns a dict of kwargs for Xopt constructor.
    """
    if isinstance(config, str):
        if os.path.exists(config):
            yaml_str = open(config)
        else:
            yaml_str = config
        d = yaml.safe_load(yaml_str)
    else:
        d = config

    return xopt_kwargs_from_dict(d)


def xopt_kwargs_from_dict(config: dict) -> dict:
    """
    Processes a config dictionary and returns the corresponding Xopt kwargs.
    """

    # get copy of config
    config = deepcopy(config)

    options = XoptOptions(**config["xopt"])
    vocs = VOCS(**config["vocs"])

    if "data" in config.keys():
        data = pd.DataFrame(config["data"])
    else:
        data = None

    # create generator
    generator_class = get_generator(config["generator"].pop("name"))
    generator = generator_class.parse_obj({**config["generator"], "vocs": vocs.model_dump()})

    # Create evaluator
    evaluator = Evaluator(**config["evaluator"])

    # return generator, evaluator, vocs, options, data
    return {
        "generator": generator,
        "evaluator": evaluator,
        "vocs": vocs,
        "options": options,
        "data": data,
    }


def state_to_dict(X: Xopt, include_data=True, serialize_torch=False) -> dict:
    # dump data to dict with config metadata
    gen_str = X.generator.serialize_json_custom(base_key=type(X.generator).name,
                                                serialize_torch=serialize_torch)
    output = {
        "xopt": X.options.model_dump(),
        "generator": {
            "name": type(X.generator).name,
            **json.loads(gen_str),
        },
        "evaluator": json.loads(X.evaluator.model_dump_json()),
        "vocs": X.vocs.model_dump(),
    }
    if include_data:
        output["data"] = json.loads(X.data.to_json())

    return output
=======
        return self.__repr__()
>>>>>>> c8a10079
<|MERGE_RESOLUTION|>--- conflicted
+++ resolved
@@ -1,7 +1,7 @@
 import json
 import logging
 from copy import deepcopy
-from typing import Dict, List, Union
+from typing import Dict, List, Union, Optional
 
 import numpy as np
 import pandas as pd
@@ -21,14 +21,6 @@
 
 logger = logging.getLogger(__name__)
 
-<<<<<<< HEAD
-from typing import Optional
-
-import numpy as np
-import pandas as pd
-import yaml
-=======
->>>>>>> c8a10079
 
 class Xopt(XoptBaseModel):
     """
@@ -47,20 +39,16 @@
     dump_file: Optional[str] = Field(
         None, description="file to dump the results of the evaluations"
     )
-<<<<<<< HEAD
     max_evaluations: Optional[int] = Field(
         None, description="maximum number of evaluations to perform"
     )
-=======
     data: DataFrame = Field(None, description="internal DataFrame object")
->>>>>>> c8a10079
     serialize_torch: bool = Field(
         False,
         description="flag to indicate that torch models should be serialized "
         "when dumping",
     )
-    max_evaluations: int = Field(None)
-
+    
     @validator("vocs", pre=True)
     def validate_vocs(cls, value):
         if isinstance(value, dict):
@@ -114,28 +102,7 @@
         - update data storage and generator data storage (if applicable)
 
         """
-<<<<<<< HEAD
-        logger.info("Initializing Xopt object")
-
-        # if config is provided, load it and re-init. Otherwise, init normally.
-        if config is not None:
-            self.__init__(**parse_config(config))
-            # TODO: Allow overrides
-            return
-
-        # initialize Xopt object
-        self._generator = generator
-        self._evaluator = evaluator
-        self._vocs = vocs
-
-        logger.debug(f"Xopt initialized with generator: {self._generator}")
-        logger.debug(f"Xopt initialized with evaluator: {self._evaluator}")
-
-        self.options = options or XoptOptions()
-        logger.debug(f"Xopt initialized with options: {self.options.model_dump()}")
-=======
         logger.info("Running Xopt step")
->>>>>>> c8a10079
 
         # get number of candidates to generate
         n_generate = self.evaluator.max_workers
@@ -278,95 +245,4 @@
 """
 
     def __str__(self):
-<<<<<<< HEAD
-        return self.__repr__()
-
-    # Convenience methods
-
-    def random_evaluate(self, n_samples=1, seed=None, **kwargs):
-        """
-        Convenience method to generate random inputs using vocs
-        and evaluate them (adding data to Xopt object and generator.
-        """
-        index = [1] if n_samples == 1 else None
-        random_inputs = pd.DataFrame(
-            self.vocs.random_inputs(n_samples, seed=seed, **kwargs), index=index
-        )
-        result = self.evaluate_data(random_inputs[self.vocs.variable_names])
-        return result
-
-
-def parse_config(config) -> dict:
-    """
-    Parse a config, which can be:
-        YAML file
-        JSON file
-        dict-like object
-
-    Returns a dict of kwargs for Xopt constructor.
-    """
-    if isinstance(config, str):
-        if os.path.exists(config):
-            yaml_str = open(config)
-        else:
-            yaml_str = config
-        d = yaml.safe_load(yaml_str)
-    else:
-        d = config
-
-    return xopt_kwargs_from_dict(d)
-
-
-def xopt_kwargs_from_dict(config: dict) -> dict:
-    """
-    Processes a config dictionary and returns the corresponding Xopt kwargs.
-    """
-
-    # get copy of config
-    config = deepcopy(config)
-
-    options = XoptOptions(**config["xopt"])
-    vocs = VOCS(**config["vocs"])
-
-    if "data" in config.keys():
-        data = pd.DataFrame(config["data"])
-    else:
-        data = None
-
-    # create generator
-    generator_class = get_generator(config["generator"].pop("name"))
-    generator = generator_class.parse_obj({**config["generator"], "vocs": vocs.model_dump()})
-
-    # Create evaluator
-    evaluator = Evaluator(**config["evaluator"])
-
-    # return generator, evaluator, vocs, options, data
-    return {
-        "generator": generator,
-        "evaluator": evaluator,
-        "vocs": vocs,
-        "options": options,
-        "data": data,
-    }
-
-
-def state_to_dict(X: Xopt, include_data=True, serialize_torch=False) -> dict:
-    # dump data to dict with config metadata
-    gen_str = X.generator.serialize_json_custom(base_key=type(X.generator).name,
-                                                serialize_torch=serialize_torch)
-    output = {
-        "xopt": X.options.model_dump(),
-        "generator": {
-            "name": type(X.generator).name,
-            **json.loads(gen_str),
-        },
-        "evaluator": json.loads(X.evaluator.model_dump_json()),
-        "vocs": X.vocs.model_dump(),
-    }
-    if include_data:
-        output["data"] = json.loads(X.data.to_json())
-
-    return output
-=======
-        return self.__repr__()
->>>>>>> c8a10079
+        return self.__repr__()