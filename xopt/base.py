--- conflicted
+++ resolved
@@ -102,7 +102,6 @@
         self._input_data = None  # dataframe for unfinished futures inputs
         self._ix_last = len(self.data)  # index of last sample generated
         self._is_done = False
-        self._i_step = 0  # step counter
         self.n_unfinished_futures = 0
 
         # check internals
@@ -199,16 +198,11 @@
         - update data storage and generator data storage (if applicable)
 
         """
-<<<<<<< HEAD
-        self._i_step += 1
-        logger.info(f"Running Xopt step {self._i_step}")
-=======
         logger.info("Running Xopt step")
 
         # check if Xopt is set up to step
         self.check_components()
 
->>>>>>> 78bf8dfc
         if self.is_done:
             logger.debug("Xopt is done, will not step.")
             return
