import logging
from abc import ABC, abstractmethod
from typing import ClassVar

import pandas as pd
<<<<<<< HEAD
from pydantic import ConfigDict, Field
=======
from pydantic import Field, validator
>>>>>>> c8a10079

from xopt.pydantic import XoptBaseModel
from xopt.vocs import VOCS

logger = logging.getLogger(__name__)


class Generator(XoptBaseModel, ABC):
    name: ClassVar[str] = Field(description="generator name")
    vocs: VOCS = Field(description="generator VOCS", exclude=True)
    data: pd.DataFrame = Field(None, description="generator data", exclude=True)

    supports_batch_generation: ClassVar[bool] = Field(
        default=False,
        description="flag that describes if this "
        "generator can generate "
        "batches of points",
    )
    supports_multi_objective: ClassVar[bool] = Field(
        default=False,
        description="flag that describes if this generator can solve multi-objective "
        "problems",
    )

<<<<<<< HEAD
    model_config = ConfigDict(validate_assignment=True)
=======
    _is_done = False

    @validator("data", pre=True)
    def validate_data(cls, v):
        if isinstance(v, dict):
            try:
                v = pd.DataFrame(v)
            except IndexError:
                v = pd.DataFrame(v, index=[0])
        return v

    # @validator("vocs", pre=True)
    # def vocs_validation(cls, v):
    #     # do vocs first
    #     return v

    class Config:
        validate_assignment = True
        underscore_attrs_are_private = True
>>>>>>> c8a10079

    def __init__(self, **kwargs):
        """
        Initialize the generator.

        Args:
            vocs: The vocs to use.
            options: The options to use.
        """
        super().__init__(**kwargs)
        _check_vocs(self.vocs, self.supports_multi_objective)
        logger.info(f"Initialized generator {self.name}")

    @property
    def is_done(self):
        return self._is_done

    @abstractmethod
    def generate(self, n_candidates) -> list[dict]:
        """
        generate `n_candidates` candidates

        """
        pass

    def add_data(self, new_data: pd.DataFrame):
        """
        update dataframe with results from new evaluations.

        This is intended for generators that maintain their own data.

        """
        if self.data is not None:
            self.data = pd.concat([self.data, new_data], axis=0)
        else:
            self.data = new_data


def _check_vocs(vocs, multi_objective_allowed):
    if vocs.n_objectives != 1 and not multi_objective_allowed:
        raise ValueError("vocs must have one objective for optimization")<|MERGE_RESOLUTION|>--- conflicted
+++ resolved
@@ -3,11 +3,7 @@
 from typing import ClassVar
 
 import pandas as pd
-<<<<<<< HEAD
 from pydantic import ConfigDict, Field
-=======
-from pydantic import Field, validator
->>>>>>> c8a10079
 
 from xopt.pydantic import XoptBaseModel
 from xopt.vocs import VOCS
@@ -32,9 +28,8 @@
         "problems",
     )
 
-<<<<<<< HEAD
     model_config = ConfigDict(validate_assignment=True)
-=======
+
     _is_done = False
 
     @validator("data", pre=True)
@@ -45,16 +40,6 @@
             except IndexError:
                 v = pd.DataFrame(v, index=[0])
         return v
-
-    # @validator("vocs", pre=True)
-    # def vocs_validation(cls, v):
-    #     # do vocs first
-    #     return v
-
-    class Config:
-        validate_assignment = True
-        underscore_attrs_are_private = True
->>>>>>> c8a10079
 
     def __init__(self, **kwargs):
         """
