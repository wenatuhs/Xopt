import logging
import os
import time
import warnings
from abc import ABC, abstractmethod
from copy import deepcopy
from typing import Dict, List, Optional

import pandas as pd
import torch
from botorch.acquisition import FixedFeatureAcquisitionFunction, qUpperConfidenceBound
from botorch.models.model import Model
from botorch.sampling import get_sampler, SobolQMCNormalSampler
from botorch.utils.multi_objective.box_decompositions import DominatedPartitioning
from gpytorch import Module
from pydantic import Field, SerializeAsAny, field_validator
from pydantic_core.core_schema import FieldValidationInfo
from torch import Tensor
from xopt.generator import Generator
from xopt.generators.bayesian.base_model import ModelConstructor
from xopt.generators.bayesian.custom_botorch.constrained_acqusition import (
    ConstrainedMCAcquisitionFunction,
)
from xopt.generators.bayesian.models.standard import StandardModelConstructor
from xopt.generators.bayesian.objectives import (
    create_constraint_callables,
    create_mc_objective,
)
from xopt.generators.bayesian.turbo import (
    OptimizeTurboController,
    SafetyTurboController,
    TurboController,
)
from xopt.generators.bayesian.utils import rectilinear_domain_union, set_botorch_weights
from xopt.numerical_optimizer import GridOptimizer, LBFGSOptimizer, NumericalOptimizer
from xopt.pydantic import decode_torch_module

logger = logging.getLogger()

# It seems pydantic v2 does not auto-register models anymore
# So one option is to have explicit unions for model subclasses
# The other is to define a descriminated union with name as key, but that stops name field from
# getting exported, and we want to keep it for readability
# See https://github.com/pydantic/pydantic/discussions/5785

# Update: using parent model now seems to work, keeping this just in case
# T_ModelConstructor = Union[StandardModelConstructor, TimeDependentModelConstructor]
# T_NumericalOptimizer = Union[LBFGSOptimizer, GridOptimizer]


class BayesianGenerator(Generator, ABC):
    name = "base_bayesian_generator"
    model: Optional[Model] = Field(
        None, description="botorch model used by the generator to perform optimization"
    )
    n_monte_carlo_samples: int = Field(
        128, description="number of monte carlo samples to use"
    )
    turbo_controller: SerializeAsAny[Optional[TurboController]] = Field(
        default=None, description="turbo controller for trust-region BO"
    )
    use_cuda: bool = Field(False, description="flag to enable cuda usage if available")
    gp_constructor: SerializeAsAny[ModelConstructor] = Field(
        StandardModelConstructor(), description="constructor used to generate model"
    )
    numerical_optimizer: SerializeAsAny[NumericalOptimizer] = Field(
        LBFGSOptimizer(),
        description="optimizer used to optimize the acquisition " "function",
    )
    max_travel_distances: Optional[List[float]] = Field(
        None,
        description="limits for travel distance between points in normalized space",
    )
    fixed_features: Optional[Dict[str, float]] = Field(
        None, description="fixed features used in Bayesian optimization"
    )
    computation_time: Optional[pd.DataFrame] = Field(
        None,
        description="data frame tracking computation time in seconds",
    )
    n_candidates: int = 1

    @field_validator("model",  mode='before')
    def validate_torch_modules(cls, v):
        if isinstance(v, str):
            if v.startswith('base64:'):
                v = decode_torch_module(v)
            elif os.path.exists(v):
                v = torch.load(v)
        return v

    @field_validator("gp_constructor", mode='before')
    def validate_gp_constructor(cls, value):
        print(f'Verifying model {value}')
        constructor_dict = {"standard": StandardModelConstructor}
        if value is None:
            value = StandardModelConstructor()
        elif isinstance(value, ModelConstructor):
            value = value
        elif isinstance(value, str):
            if value in constructor_dict:
                value = constructor_dict[value]()
            else:
                raise ValueError(f"{value} not found")
        elif isinstance(value, dict):
            name = value.pop("name")
            if name in constructor_dict:
                value = constructor_dict[name](**value)
            else:
                raise ValueError(f"{value} not found")

        return value

    @field_validator("numerical_optimizer", mode='before')
    def validate_numerical_optimizer(cls, value):
        optimizer_dict = {"grid": GridOptimizer, "LBFGS": LBFGSOptimizer}
        if value is None:
            value = LBFGSOptimizer()
        elif isinstance(value, NumericalOptimizer):
            pass
        elif isinstance(value, str):
            if value in optimizer_dict:
                value = optimizer_dict[value]()
            else:
                raise ValueError(f"{value} not found")
        elif isinstance(value, dict):
            name = value.pop("name")
            if name in optimizer_dict:
                value = optimizer_dict[name](**value)
            else:
                raise ValueError(f"{value} not found")
        return value

    @field_validator("turbo_controller", mode='before')
    def validate_turbo_controller(cls, value, info: FieldValidationInfo):
        """note default behavior is no use of turbo"""
        optimizer_dict = {
<<<<<<< HEAD
            "optimize": OptimizeTurboController(info.data["vocs"]),
            "safety": SafetyTurboController(info.data["vocs"]),
=======
            "optimize": OptimizeTurboController,
            "safety": SafetyTurboController,
>>>>>>> f5453884
        }
        if isinstance(value, TurboController):
            pass
        elif isinstance(value, str):
            # create turbo controller from string input
            if value in optimizer_dict:
                value = optimizer_dict[value](values["vocs"])
            else:
                raise ValueError(
                    f"{value} not found, available values are "
                    f"{optimizer_dict.keys()}"
                )
        elif isinstance(value, dict):
            # create turbo controller from dict input
            if "name" not in value:
                raise ValueError("turbo input dict needs to have a `name` attribute")
            name = value.pop("name")
            if name in optimizer_dict:
                value = optimizer_dict[name](vocs=values["vocs"], **value)
            else:
                raise ValueError(
                    f"{value} not found, available values are "
                    f"{optimizer_dict.keys()}"
                )
        return value

    @field_validator("computation_time", mode='before')
    def validate_computation_time(cls, value):
        if isinstance(value, dict):
            value = pd.DataFrame(value)

        return value

    def add_data(self, new_data: pd.DataFrame):
        self.data = pd.concat([self.data, new_data], axis=0)

    def generate(self, n_candidates: int) -> list[dict]:
        self.n_candidates = n_candidates
        if n_candidates > 1 and not self.supports_batch_generation:
            raise NotImplementedError(
                "This Bayesian algorithm does not currently support parallel candidate "
                "generation"
            )

        # if no data exists raise error
        if self.data is None:
            raise RuntimeError(
                "no data contained in generator, call `add_data` "
                "method to add data, see also `Xopt.random_evaluate()`"
            )

        else:
            # dict to track runtimes
            timing_results = {}

            # update internal model with internal data
            start_time = time.perf_counter()
            model = self.train_model(self.data)
            timing_results["training"] = time.perf_counter() - start_time

            # propose candidates given model
            start_time = time.perf_counter()
            candidates = self.propose_candidates(model, n_candidates=n_candidates)
            timing_results["acquisition_optimization"] = (
                time.perf_counter() - start_time
            )

            # post process candidates
            result = self._process_candidates(candidates)

            # append timing results to dataframe (if it exists)
            if self.computation_time is not None:
                self.computation_time = pd.concat(
                    (
                        self.computation_time,
                        pd.DataFrame(timing_results, index=[0]),
                    ),
                    ignore_index=True,
                )
            else:
                self.computation_time = pd.DataFrame(timing_results, index=[0])

            return result.to_dict("records")

    def train_model(self, data: pd.DataFrame = None, update_internal=True) -> Module:
        """
        Returns a ModelListGP containing independent models for the objectives and
        constraints

        """
        if data is None:
            data = self.data
        if data.empty:
            raise ValueError("no data available to build model")

        # get input bounds
        variable_bounds = deepcopy(self.vocs.variables)

        # add fixed feature bounds if requested
        if self.fixed_features is not None:
            # get bounds for each fixed_feature (vocs bounds take precedent)
            for key in self.fixed_features:
                if key not in variable_bounds:
                    f_data = data[key]
                    bounds = [f_data.min(), f_data.max()]
                    if bounds[1] - bounds[0] < 1e-8:
                        bounds[1] = bounds[0] + 1e-8
                    variable_bounds[key] = bounds

        _model = self.gp_constructor.build_model(
            self.model_input_names,
            self.vocs.output_names,
            data,
            {name: variable_bounds[name] for name in self.model_input_names},
            **self._tkwargs,
        )

        if update_internal:
            self.model = _model
        return _model

    def propose_candidates(self, model, n_candidates=1):
        """
        given a GP model, propose candidates by numerically optimizing the
        acquisition function

        """
        # update TurBO state if used with the last `n_candidates` points
        if self.turbo_controller is not None:
            self.turbo_controller.update_state(self.data, n_candidates)

        # calculate optimization bounds
        bounds = self._get_optimization_bounds()

        # get acquisition function
        acq_funct = self.get_acquisition(model)

        # get candidates
        candidates = self.numerical_optimizer.optimize(acq_funct, bounds, n_candidates)
        return candidates

    def get_input_data(self, data):
        return torch.tensor(data[self.model_input_names].to_numpy(), **self._tkwargs)

    def get_acquisition(self, model):
        """
        Returns a function that can be used to evaluate the acquisition function
        """
        if model is None:
            raise ValueError("model cannot be None")

        # get base acquisition function
        acq = self._get_acquisition(model)

        try:
            sampler = acq.sampler
        except AttributeError:
            sampler = SobolQMCNormalSampler(
                sample_shape=torch.Size([self.n_monte_carlo_samples])
            )

        # apply constraints if specified in vocs
        if len(self.vocs.constraints):
            acq = ConstrainedMCAcquisitionFunction(
                model, acq, self._get_constraint_callables(), sampler=sampler
            )

        # apply fixed features if specified in the generator
        if self.fixed_features is not None:
            # get input dim
            dim = len(self.model_input_names)
            columns = []
            values = []
            for name, value in self.fixed_features.items():
                columns += [self.model_input_names.index(name)]
                values += [value]

            acq = FixedFeatureAcquisitionFunction(
                acq_function=acq, d=dim, columns=columns, values=values
            )

        return acq

    def get_optimum(self):
        """select the best point(s) given by the
        model using the Posterior mean"""
        c_posterior_mean = ConstrainedMCAcquisitionFunction(
            self.model,
            qUpperConfidenceBound(
                model=self.model, beta=0.0, objective=self._get_objective()
            ),
            self._get_constraint_callables(),
        )

        result = self.numerical_optimizer.optimize(
            c_posterior_mean, self._get_bounds(), 1
        )

        return self._process_candidates(result)

    def _process_candidates(self, candidates: Tensor):
        """process pytorch candidates from optimizing the acquisition function"""
        logger.debug("Best candidate from optimize", candidates)

        if self.fixed_features is not None:
            results = pd.DataFrame(
                candidates.detach().cpu().numpy(), columns=self._candidate_names
            )
            for name, val in self.fixed_features.items():
                results[name] = val

        else:
            results = self.vocs.convert_numpy_to_inputs(
                candidates.detach().cpu().numpy(), include_constants=False
            )

        return results

    def _get_sampler(self, model):
        input_data = self.get_input_data(self.data)
        sampler = get_sampler(
            model.posterior(input_data),
            sample_shape=torch.Size([self.n_monte_carlo_samples]),
        )
        return sampler

    @abstractmethod
    def _get_acquisition(self, model):
        pass

    def _get_objective(self):
        """return default objective (scalar objective) determined by vocs"""
        return create_mc_objective(self.vocs, self._tkwargs)

    def _get_constraint_callables(self):
        """return default objective (scalar objective) determined by vocs"""
        constraint_callables = create_constraint_callables(self.vocs)
        if len(constraint_callables) == 0:
            constraint_callables = None
        return constraint_callables

    @property
    def _tkwargs(self):
        # set device and data type for generator
        device = "cpu"
        if self.use_cuda:
            if torch.cuda.is_available():
                device = "cuda"
            else:
                warnings.warn(
                    "Cuda requested in generator options but not found on "
                    "machine! Using CPU instead"
                )

        return {"dtype": torch.double, "device": device}

    @property
    def model_input_names(self):
        """variable names corresponding to trained model"""
        variable_names = self.vocs.variable_names
        if self.fixed_features is not None:
            for name, val in self.fixed_features.items():
                if name not in variable_names:
                    variable_names += [name]
        return variable_names

    @property
    def _candidate_names(self):
        """variable names corresponding to generated candidates"""
        variable_names = self.vocs.variable_names
        if self.fixed_features is not None:
            for name in self.fixed_features:
                if name in variable_names:
                    variable_names.remove(name)
        return variable_names

    def _get_bounds(self):
        """convert bounds from vocs to torch tensors"""
        return torch.tensor(self.vocs.bounds, **self._tkwargs)

    def _get_optimization_bounds(self):
        """
        gets optimization bounds based on the union of several domains
        - if use_turbo is True include trust region
        - if max_travel_distances is not None limit max travel distance

        """
        bounds = deepcopy(self._get_bounds())

        # if specified modify bounds to limit maximum travel distances
        if self.max_travel_distances is not None:
            max_travel_bounds = self._get_max_travel_distances_region(bounds)
            bounds = rectilinear_domain_union(bounds, max_travel_bounds)

        # if using turbo, update turbo state and set bounds according to turbo state
        if self.turbo_controller is not None:
            # set the best value
            turbo_bounds = self.turbo_controller.get_trust_region(self.model)
            bounds = rectilinear_domain_union(bounds, turbo_bounds)

        # if fixed features key is in vocs then we need to remove the bounds
        # associated with that key
        if self.fixed_features is not None:
            # grab variable name indices that are NOT in fixed features
            indicies = []
            for idx, name in enumerate(self.vocs.variable_names):
                if name not in self.fixed_features:
                    indicies += [idx]

            # grab indexed bounds
            bounds = bounds.T[indicies].T

        return bounds

    def _get_max_travel_distances_region(self, bounds):
        """get region based on max travel distances and last observation"""
        if len(self.max_travel_distances) != bounds.shape[-1]:
            raise ValueError(
                f"length of max_travel_distances must match the number of "
                f"variables {bounds.shape[-1]}"
            )

        # get last point
        if self.data is None:
            raise ValueError(
                "No data exists to specify max_travel_distances "
                "from, add data first to use during BO"
            )
        last_point = torch.tensor(
            self.data[self.vocs.variable_names].iloc[-1].to_numpy(), **self._tkwargs
        )

        # bound lengths based on vocs for normalization
        lengths = self.vocs.bounds[1, :] - self.vocs.bounds[0, :]

        # get maximum travel distances
        max_travel_distances = (
            torch.tensor(self.max_travel_distances, **self._tkwargs) * lengths
        )
        max_travel_bounds = torch.stack(
            (last_point - max_travel_distances, last_point + max_travel_distances)
        )

        return max_travel_bounds


class MultiObjectiveBayesianGenerator(BayesianGenerator, ABC):
    name = "multi_objective_bayesian_generator"
    reference_point: Dict[str, float] = Field(
        description="dict specifying reference point for multi-objective optimization"
    )

    supports_multi_objective = True

    @property
    def torch_reference_point(self):
        pt = []
        for name in self.vocs.objective_names:
            ref_val = self.reference_point[name]
            if self.vocs.objectives[name] == "MINIMIZE":
                pt += [-ref_val]
            elif self.vocs.objectives[name] == "MAXIMIZE":
                pt += [ref_val]
            else:
                raise ValueError(
                    f"objective type {self.vocs.objectives[name]} not\
                    supported"
                )

        return torch.tensor(pt, **self._tkwargs)

    def calculate_hypervolume(self):
        """compute hypervolume given data"""
        objective_data = torch.tensor(
            self.vocs.objective_data(self.data, return_raw=True).to_numpy()
        )

        # hypervolume must only take into account feasible data points
        if self.vocs.n_constraints > 0:
            objective_data = objective_data[
                self.vocs.feasibility_data(self.data)["feasible"].to_list()
            ]

        n_objectives = self.vocs.n_objectives
        weights = torch.zeros(n_objectives)
        weights = set_botorch_weights(weights, self.vocs)
        objective_data = objective_data * weights

        # compute hypervolume
        bd = DominatedPartitioning(
            ref_point=self.torch_reference_point, Y=objective_data
        )
        volume = bd.compute_hypervolume().item()

        return volume<|MERGE_RESOLUTION|>--- conflicted
+++ resolved
@@ -135,20 +135,15 @@
     def validate_turbo_controller(cls, value, info: FieldValidationInfo):
         """note default behavior is no use of turbo"""
         optimizer_dict = {
-<<<<<<< HEAD
-            "optimize": OptimizeTurboController(info.data["vocs"]),
-            "safety": SafetyTurboController(info.data["vocs"]),
-=======
             "optimize": OptimizeTurboController,
             "safety": SafetyTurboController,
->>>>>>> f5453884
         }
         if isinstance(value, TurboController):
             pass
         elif isinstance(value, str):
             # create turbo controller from string input
             if value in optimizer_dict:
-                value = optimizer_dict[value](values["vocs"])
+                value = optimizer_dict[value](info.data["vocs"])
             else:
                 raise ValueError(
                     f"{value} not found, available values are "
@@ -160,7 +155,7 @@
                 raise ValueError("turbo input dict needs to have a `name` attribute")
             name = value.pop("name")
             if name in optimizer_dict:
-                value = optimizer_dict[name](vocs=values["vocs"], **value)
+                value = optimizer_dict[name](vocs=info.data["vocs"], **value)
             else:
                 raise ValueError(
                     f"{value} not found, available values are "
